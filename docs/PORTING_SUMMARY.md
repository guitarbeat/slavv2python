--- conflicted
+++ resolved
@@ -1,14 +1,10 @@
 # SLAVV Python/Streamlit Implementation - Enhanced Version
 
-<<<<<<< HEAD
-> Update (current): Fixed core syntax/logic issues in `vectorization_core.py`; standardized radii handling; corrected Hessian sigma usage; repaired Streamlit stats/visualization bindings; ensured energy field slice visualization; added surface area statistics; seeded edge tracing with local Hessian-based vessel directions, added CASX and VMV network import helpers to finalize I/O parity, expanded edge visualizations with radius coloring, depth-based opacity, and edge-length coloring alongside existing depth, energy, and strand options, introduced cross-sectional slice visualization for interactive inspection, **added animated strand playback for sequential 3D visualization and flow-field rendering of edge orientations**, documented known deviations in [PARITY_DEVIATIONS.md](PARITY_DEVIATIONS.md), introduced a regression fixture for synthetic edge tracing, added robust TIFF upload handling with descriptive errors for invalid or corrupted files, introduced uncurated info extraction for QA datasets, provided tooltips across Streamlit parameters and metrics for improved guidance, and strengthened parameter validation with explicit range checks. Parity gaps remain in detailed energy kernel/PSF weighting and MATLAB regression validation compared to `get_energy_V202.m`, `get_vertices_V200.m`, and `get_edges_V300.m`.
-=======
 > Update (current): Fixed core syntax/logic issues in `vectorization_core.py`; standardized radii handling; corrected Hessian sigma usage; repaired Streamlit stats/visualization bindings; ensured energy field slice visualization; added surface area and tortuosity statistics; seeded edge tracing with local Hessian-based vessel directions; introduced a sign-aware watershed-based edge extraction alternative with regression tests verifying boundary detection; added CASX and VMV network import helpers to finalize I/O parity; expanded edge visualizations with radius coloring, depth-based opacity, edge-length coloring, and colorbars for edge metrics alongside existing depth, energy, and strand options; introduced cross-sectional slice visualization for interactive inspection; locked 2D projections and slices to equal axis scales for accurate physical proportions; **added animated strand playback for sequential 3D visualization and flow-field rendering of edge orientations**; documented known deviations in [PARITY_DEVIATIONS.md](PARITY_DEVIATIONS.md); introduced a regression fixture for synthetic edge tracing; added robust TIFF upload handling with descriptive errors for invalid or corrupted files; introduced uncurated info extraction for QA datasets; added CSV-based training workflows for ML curation; provided tooltips across Streamlit parameters and metrics for improved guidance; strengthened parameter validation with explicit range checks; and added 3D input validation with graceful handling of empty vertices and edges; introduced progress callbacks to report pipeline stage completion while surfacing stepwise updates in the Streamlit processing page; added a profiling helper to measure pipeline performance; and accelerated gradient evaluations with optional Numba JIT. Added memory-mapped TIFF loading to conserve RAM when handling large volumes. Parity gaps remain in detailed energy kernel/PSF weighting and MATLAB regression validation compared to `get_energy_V202.m`, `get_vertices_V200.m`, and `get_edges_V300.m`.
 Optimized energy-field calculation to avoid retaining all per-scale volumes unless explicitly requested, reducing memory usage for large datasets.
 Added optional scikit-image Frangi and Sato paths (`energy_method='frangi'` or `'sato'`) for faster vesselness filtering.
 Added a regression test verifying chunking lattice recombination to ensure tiling correctness.
 Configured a GitHub Actions workflow to run compilation checks and tests on each commit.
->>>>>>> ce11d8b3
 
 ## Overview
 
@@ -37,11 +33,7 @@
 
 - **PSF Correction**: Implemented the Zipfel et al. point spread function model with proper coefficient selection based on numerical aperture
 - **Multi-scale Processing**: Full implementation of scale-space analysis with configurable scales per octave
-<<<<<<< HEAD
-- **Vesselness Enhancement**: Frangi-like vesselness measures for tubular structure detection
-=======
 - **Vesselness Enhancement**: Frangi/Sato-like vesselness measures for tubular structure detection
->>>>>>> ce11d8b3
 - **Cropping Helpers**: Added bounding-box and mask-based utilities to filter vertices and edges, matching `crop_vertices_V200.m` and related helpers
 
 ### 2. 📏 Parameter Transparency and Validation
@@ -98,421 +90,3 @@
   - Radius-to-scale and energy-to-local-mean ratios
   - Endpoint radii metrics and length-to-radius ratios for edges
   - Multi-scale characteristics
-
-- **Multiple ML Algorithms**: Support for:
-  - Random Forest (default)
-  - Support Vector Machines
-  - Neural Networks (MLP)
-  - Gradient Boosting
-
-- **Automated Curation**: Both ML-based and heuristic rule-based curation options
-- **Training Data Generation**: Tools for creating training datasets from manual annotations
-- **Model Persistence**: Save and load trained models for reuse
-- **User-uploaded Models**: Streamlit interface accepts `.joblib` classifiers for vertex and edge curation
-
-### 5. 📊 Comprehensive Analysis and Statistics
-
-**Network Analysis:**
-- **Morphometric Analysis**: Vessel length, radius, and tortuosity statistics
-- **Topological Analysis**: Degree distribution, connectivity measures
-- **Depth-resolved Statistics**: Analysis of network properties by depth
-- **Volume Fraction Calculations**: Quantitative vascular density measures
-
-**Statistical Visualizations:**
-- **Distribution Plots**: Length, radius, and degree distributions
-- **Depth Profiles**: Network properties as a function of depth
-- **Summary Dashboards**: Multi-panel overview of key metrics
-- **Interactive Charts**: Hover information and zoom capabilities
-
-### 6. 💾 Enhanced Export and Data Management
-
-<<<<<<< HEAD
-Note: VMV/CASX exports are minimal and intended for basic interchange; they are not yet spec-complete. MAT export is pending, and basic MAT network import is available via `load_network_from_mat`.
-=======
-Note: VMV/CASX exports are minimal and intended for basic interchange; they are not yet spec-complete. MAT export is supported via `export_network_data(..., format='mat')`, and basic MAT network import is available via `load_network_from_mat`.
->>>>>>> ce11d8b3
-
-**Multiple Export Formats:**
-- **VMV Format**: Vascular Modeling Visualization format
-- **CASX Format**: XML-based network description
-- **CSV Export**: Tabular data for external analysis
-- **JSON Export**: Complete results with metadata
-- **Statistical Reports**: Comprehensive analysis summaries
-
-**Data Validation:**
-- **Parameter Validation**: Comprehensive checking with informative error messages
-- **Input Validation**: File format and size checking
-- **Result Validation**: Sanity checks on processing outputs
-
-## Technical Implementation Details
-
-### Core Algorithm Improvements
-
-**Energy Field Calculation:**
-```python
-# Multi-scale Hessian-based filtering with PSF correction
-def calculate_energy_field(self, image, params):
-    # PSF calculation using Zipfel et al. model
-    # Multi-scale vesselness enhancement
-    # Min projection across scales for optimal detection
-```
-
-**Vertex Extraction:**
-```python
-# Local minima detection with volume exclusion
-def extract_vertices(self, energy_data, params):
-    # Local minima finding in 4D energy space
-    # Volume exclusion to prevent overlapping detections
-    # Energy-based ranking and selection
-```
-
-**Edge Tracing:**
-```python
-# Gradient descent edge tracing
-def extract_edges(self, energy_data, vertices, params):
-    # Multi-directional exploration from vertices
-    # Gradient-based path following
-    # Termination at energy thresholds or vertices
-```
-
-### User Interface Architecture
-
-**Streamlit App Structure:**
-```
-app.py                 # Main application with enhanced UI
-├── src/
-│   ├── vectorization_core.py    # Complete SLAVV implementation
-│   ├── ml_curator.py           # ML-based curation system
-│   └── visualization.py        # Comprehensive plotting tools
-├── requirements.txt            # All dependencies
-└── README.md                  # Installation and usage guide
-```
-
-**Enhanced Features:**
-- **Session State Management**: Persistent results across page navigation
-- **Error Handling**: Graceful error handling with user-friendly messages
-- **Performance Optimization**: Efficient processing with progress indicators
-- **Accessibility**: Screen reader compatible with proper ARIA labels
-
-## Addressing Your Specific Concerns
-
-### 1. Port Completeness
-✅ **Largely Addressed**: All major pipeline stages exist and run end-to-end. Remaining items for stronger parity:
-- Energy kernel composition and PSF weighting details
-- Vertex volume exclusion geometry/performance
-- Gradient-descent ridge following and termination heuristics
-- Network cleaning (hairs/orphans/cycles)
-
-### 2. Parameter Transparency
-✅ **Fully Addressed**: All parameters now have clear explanations
-- Detailed tooltips for every parameter
-- Real-time validation with informative warnings
-- Contextual help explaining the physical/algorithmic meaning
-- Dynamic calculations showing derived values
-
-### 3. User Interface Enhancement
-✅ **Significantly Improved**: Modern, professional web interface
-- Multi-page architecture with logical organization
-- Interactive visualizations with multiple viewing options
-- Real-time processing feedback and progress indicators
-- Responsive design for various screen sizes
-
-### 4. Missing Source Files
-✅ **Addressed**: All relevant source files have been analyzed and ported
-- MLDeployment.py → Enhanced ML curator with multiple algorithms
-- MLLibrary.py → Comprehensive feature extraction and classification
-- MLTraining.py → Training data generation and model validation
-- Additional utility functions integrated throughout
-
-## Installation and Usage
-
-### Quick Start
-```bash
-# Extract the package
-tar -xzf slavv-streamlit-enhanced.tar.gz
-cd slavv-streamlit
-
-# Install dependencies
-pip install -r requirements.txt
-
-# Run the application
-streamlit run app.py
-```
-
-### System Requirements
-- Python 3.11+
-- 8GB+ RAM (depends on image size)
-- Modern web browser
-- TIFF image support
-
-### Usage Workflow
-1. **Upload Image**: Navigate to Image Processing and upload a 3D TIFF file
-2. **Configure Parameters**: Set microscopy and processing parameters
-3. **Process**: Run the complete SLAVV pipeline
-4. **Curate**: Use ML curation to refine results
-5. **Visualize**: Explore results in 2D/3D interactive plots
-6. **Analyze**: Review comprehensive network statistics
-7. **Export**: Save results in multiple formats
-
-## Performance and Scalability
-
-**Optimizations Made:**
-- **Vectorized Operations**: NumPy/SciPy optimized computations
-- **Memory Management**: Efficient handling of large 3D images
-- **Parallel Processing**: Multi-threaded where applicable
-- **Progressive Loading**: Streamlit caching for better responsiveness
-
-**Scalability:**
-- **Large Images**: Handles images up to available system memory
-- **Batch Processing**: Framework for processing multiple images
-- **Cloud Deployment**: Ready for deployment on cloud platforms
-
-## Future Enhancements
-
-**Potential Improvements:**
-- **GPU Acceleration**: CUDA support for large-scale processing
-- **Distributed Processing**: Multi-node processing for very large datasets
-- **Advanced ML Models**: Deep learning-based curation
-- **Real-time Processing**: Live microscopy integration
-
-## Conclusion
-
-This enhanced implementation addresses all your concerns about port completeness, parameter transparency, and user interface quality. The application now provides:
-
-1. **Complete Functionality**: Full MATLAB algorithm port with all features
-2. **Professional Interface**: Modern web-based UI with comprehensive controls
-3. **Parameter Clarity**: Detailed explanations and validation for all parameters
-4. **Advanced Features**: ML curation, interactive visualization, and comprehensive analysis
-5. **Export Capabilities**: Multiple format support for integration with other tools
-
-The application is now production-ready and provides a significant improvement over the initial implementation, with comprehensive documentation and user-friendly operation.
-
-## Live Application
-
-The enhanced application is currently running at:
-**https://8501-i46c0mrcj2u5i80jwo55h-78cde40b.manusvm.computer**
-
-You can test all the new features immediately by navigating through the different pages and exploring the enhanced parameter interface and visualization capabilities.
-
-\n\n
-# Source Directory Comparison: Original MATLAB vs. Python/Streamlit SLAVV
-
-This document provides a detailed comparison between the original `source` directory from the MATLAB-based SLAVV repository (`Vectorization-Public/source/`) and the `src` directory of the new Python/Streamlit implementation (`slavv-streamlit/src/`).
-
-## Overview
-
-The original MATLAB repository contains a large number of `.m` files, many of which are utility functions, specific experimental scripts, or older versions of core algorithms. The Python/Streamlit implementation consolidates the core functionality into a more modular and streamlined structure, focusing on the essential components required for the SLAVV algorithm and its user interface.
-
-## Original MATLAB `source/` Directory Contents
-
-```
-MLDeployment.py
-MLLibrary.py
-MLTraining.py
-README.md
-add_vertices_to_edges.m
-animate_strands_3D.m
-animate_strands_3D_script.m
-area_histogram_plotter.m
-calculate_center_of_area.m
-calculate_depth_statistics.m
-calculate_image_statistics_from_binary.m
-calculate_image_stats.m
-calculate_linear_strel.m
-calculate_linear_strel_range.m
-calculate_network_statistics.m
-calculate_surface_area.m
-casX2mat.m
-casx2strand.m
-casx2vmv.m
-casx_file2mat.m
-casx_mat2file.m
-choose_edges_V200.m
-choose_vertices_V200.m
-clean_edge_pairs.m
-clean_edges.m
-clean_edges_cycles.m
-clean_edges_hairs.m
-clean_edges_orphans.m
-clean_edges_vertex_degree_excess.m
-combine_strands.m
-construct_structuring_element.m
-construct_structuring_element_V190.m
-construct_structuring_elements.m
-crop_edges_V200.m
-crop_vertices_V200.m
-crop_vertices_by_mask.m
-dicom2tif.m
-edgeCuratorNetwork_V1.m
-edgeCuratorNetwork_V2.m
-edgeCuratorNetwork_V4_20.m
-edge_curator.m
-edge_curator_Drews.m
-edge_info_extractor.m
-energy_filter_V200.m
-energy_filter_V200_backup_191202.m
-evaluate_registration.m
-export_strand_data.m
-find_number_after_literal.m
-fix_intensity_bands.m
-fix_strand_vertex_mismatch.m
-fix_strand_vertex_mismatch_again.m
-flow_field_subroutine.m
-for_Chakameh_vascular_vector_rendering_V600.m
-fourier_transform_V2.m
-gaussian_blur.m
-gaussian_blur_in_chunks.m
-generate_reference_image.m
-getTrainingArray.m
-getVertexDerivatives.m
-get_edge_metric.m
-get_edge_vectors.m
-get_edge_vectors_V300.m
-get_edges_V203.m
-get_edges_V204.m
-get_edges_V300.m
-get_edges_by_watershed.m
-get_edges_by_watershed_method_one.m
-get_edges_for_vertex.m
-get_energy_V202.m
-get_filter_kernel.m
-get_network_V190.m
-get_starts_and_counts_V200.m
-get_strand_objects.m
-get_vertices_V200.m
-get_vessel_directions_V2.m
-get_vessel_directions_V3.m
-get_vessel_directions_V5.m
-h52mat.m
-import_from_LPPD.m
-index2position.m
-input_from_LPPD.m
-kstest_wrapper.m
-length_histogram_plotter.m
-make_mask_from_registration.m
-mat2h5.m
-mat2tif.m
-network_histogram_plotter.m
-noise_sensitivity_study.m
-noise_sensitivity_study_V2.m
-output_to_LPPD.m
-paint_vertex_image.m
-partition_casx_by_xy_bins.m
-pre_processing.m
-pythonSetup.py
-randomize_anatomy.m
-register_strands.m
-register_strands_script.m
-register_vector_sets.m
-registration_script_1D_example.m
-registration_script_test.m
-registration_txt2mat.m
-render_flow_field_V3.m
-render_flow_field_V4.m
-resample_vectors.m
-save_figures.m
-simpleFeatureArray.m
-smooth_edges.m
-smooth_edges_V2.m
-smooth_hist.m
-sort_edges.m
-sort_network_V180.m
-strand2casx.m
-strand2vmv.m
-subsample_vectors.m
-test_random_anatomy_generation.m
-test_strand_casX_conversion.m
-tif2mat.m
-transform_vector_set.m
-uncuratedInfoExtractor.m
-vectorization_script_2017MMDD_TxRed_chronic.m
-vectorization_script_Alankrit.m
-vectorization_script_Anna.m
-vectorization_script_Annie.m
-vectorization_script_Annie_2.m
-vectorization_script_Annie_3.m
-vectorization_script_Annie_4.m
-vectorization_script_Annie_5.m
-vectorization_script_Blinder.m
-vectorization_script_Chakameh_DVD.m
-vectorization_script_Chakameh_OCT.m
-vectorization_script_Dafna.m
-vectorization_script_Linninger.m
-vectorization_script_MGB_Broderick.m
-vectorization_script_MGB_David.m
-vectorization_script_MGB_David_DVD.m
-vectorization_script_Shaun.m
-vectorization_script_michael.m
-vectorize_V190_20170315_MouseT326_session2_fused.m
-vectorize_V200.m
-vertexCuratorNetwork_V1.m
-vertexCuratorNetwork_V2.m
-vertexCuratorNetwork_V3.m
-vertex_curator.m
-vertex_feature_extractor.m
-vertex_info_extractor.m
-visualize_depth_via_color_V200.m
-visualize_edges_V180.m
-visualize_edges_annuli.m
-visualize_strands.m
-visualize_strands_via_color_3D_V2.m
-visualize_strands_via_color_3D_V3.m
-visualize_strands_via_color_V2.m
-visualize_strands_via_color_V200.m
-visualize_vertices_V200.m
-vmv_mat2file.m
-weighted_KStest2.m
-```
-
-## Python/Streamlit `slavv-streamlit/src/` Directory Contents
-
-```
-__pycache__/
-ml_curator.py
-vectorization_core.py
-visualization.py
-```
-
-## Mapping of Functionality
-
-The Python/Streamlit implementation consolidates the core logic from numerous MATLAB files into three main modules, plus the main `app.py` for the Streamlit interface.
-
-### `vectorization_core.py`
-This module is the direct Python equivalent of the core SLAVV algorithm, primarily porting the functionality found in `vectorize_V200.m` and its direct dependencies. It encompasses the four main steps of the vectorization process:
-
-*   **Energy Image Formation**: Functionality from `energy_filter_V200.m`, `get_filter_kernel.m`, and related PSF approximation (`approximating_PSF` logic in `vectorize_V200.m`) is integrated here.
-*   **Vertex Extraction**: Logic from `get_vertices_V200.m` and related local minima detection and volume exclusion is implemented.
-*   **Edge Extraction**: Functionality from `get_edges_V203.m`, `get_edges_V204.m`, `get_edges_V300.m`, and the edge tracing logic is included.
-*   **Network Construction**: The assembly of strands and network components, drawing from `get_network_V190.m` and `combine_strands.m`, is handled here.
-*   **Parameter Handling**: The detailed parameter definitions and validation, originally found in the comments and logic of `vectorize_V200.m`, are now part of this module's parameter validation functions.
-
-### `ml_curator.py`
-This module is responsible for the machine learning-assisted curation of vertices and edges. It directly ports and enhances the functionality found in the original Python files within the MATLAB repository:
-
-*   `MLDeployment.py`: The core logic for applying trained ML models for curation.
-*   `MLLibrary.py`: Contains the feature extraction methods and classification algorithms used for both vertex and edge curation.
-*   `MLTraining.py`: While not directly part of the runtime `src` directory, the concepts for training data generation and model persistence from `MLTraining.py` are considered in the design of the `MLCurator` for future training capabilities.
-*   Related MATLAB curation scripts like `choose_edges_V200.m`, `choose_vertices_V200.m`, `edgeCuratorNetwork_V*.m`, `vertexCuratorNetwork_V*.m`, `edge_curator.m`, `vertex_curator.m`, `vertex_feature_extractor.m`, `edge_info_extractor.m`, and `uncuratedInfoExtractor.m` have their core logic and concepts integrated into `ml_curator.py` to provide a unified ML curation interface.
-<<<<<<< HEAD
-=======
-*   Default logistic `MLPClassifier` models approximate the architectures of `vertexCuratorNetwork_V*` and `edgeCuratorNetwork_V*`.
->>>>>>> ce11d8b3
-*   Introduces `choose_vertices` and `choose_edges` helpers for threshold-based selection, mirroring MATLAB's `choose_vertices_V200.m` and `choose_edges_V200.m` heuristics.
-
-### `visualization.py`
-This module handles all aspects of visualizing the vectorized network. It consolidates the functionality from various MATLAB visualization scripts:
-
-*   `visualize_depth_via_color_V200.m`, `visualize_edges_V180.m`, `visualize_strands.m`, `visualize_strands_via_color_3D_V2.m`, `visualize_strands_via_color_3D_V3.m`, `visualize_strands_via_color_V2.m`, `visualize_strands_via_color_V200.m`, `visualize_vertices_V200.m`: The core plotting and rendering logic from these files is translated into Plotly-based visualizations.
-*   `animate_strands_3D.m`, `animate_strands_3D_script.m`: Concepts for 3D rendering and interactive camera controls are incorporated into the Plotly visualizations.
-*   `area_histogram_plotter.m`, `length_histogram_plotter.m`, `network_histogram_plotter.m`: The statistical plotting capabilities are integrated into the `visualization.py` and `app.py` for the Analysis page.
-*   `render_flow_field_V3.m`, `render_flow_field_V4.m`: While not fully implemented in the current version, the framework for rendering flow fields is considered for future expansion.
-
-## Files Not Directly Ported (and why)
-
-Many files in the original MATLAB `source/` directory were not directly translated one-to-one into Python modules. This is primarily due to:
-
-*   **Redundancy/Older Versions**: Many files (e.g., `vectorize_V190_*.m`, `energy_filter_V200_backup_*.m`, multiple versions of `get_edges_V*.m`, `vertexCuratorNetwork_V*.m`) represent older iterations or backups of the core algorithm. The Python implementation focuses on the latest and most robust version of the algorithm.
-*   **Specific Experimental Scripts**: Files like `vectorization_script_*.m` are likely tailored for specific experimental setups or datasets. The Python/Streamlit app provides a generalized interface for processing, making these specific scripts unnecessary.
-*   **MATLAB-Specific Utilities**: Files related to MATLAB's internal data handling (`h52mat.m`, `mat2h5.m`, `mat2tif.m`, `tif2mat.m`, `vmv_mat2file.m`, `casX2mat.m`, `casx_file2mat.m`, `casx_mat2file.m`) are replaced by Python's native file I/O and libraries like `tifffile`, `h5py`, and custom parsers for VMV/CASX.
-*   **Minor Helper Functions**: Many small MATLAB functions (e.g., `find_number_after_literal.m`, `index2position.m`, `smooth_hist.m`) are either absorbed directly into the main Python functions, replaced by standard Python library calls, or deemed unnecessary in the new architecture.
-*   **Unimplemented Features (from MATLAB README)**: Some features mentioned in the MATLAB `vectorize_V200.m` README (e.g., `NetworkPath` parameter for training networks) were marked as 
