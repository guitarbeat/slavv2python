## MATLAB → Python Mapping (Parity Levels)

This document maps key MATLAB SLAVV functions/scripts to their Python counterparts in this repository, and indicates the current parity level:
- Exact: Equivalent behavior intended and validated
- Approximate: Implemented and functional but not numerically identical or missing some heuristics/options
- Omitted: Not implemented yet (planned)

See [PARITY_DEVIATIONS.md](PARITY_DEVIATIONS.md) for rationale behind notable differences.

### Core Algorithm

| MATLAB | Python | Parity | Notes |
|---|---|---|---|
<<<<<<< HEAD
| `get_energy_V202.m` | `slavv-streamlit/src/vectorization_core.py:calculate_energy_field` | Approximate | Multi-scale Hessian energy with per-scale PSF-weighted smoothing, configurable Gaussian/annular ratios, sign-aware vesselness, and validated pixel↔micron conversions for radii/PSF; scale schedule and anisotropic voxels verified though kernel details remain simplified. |
| `get_vertices_V200.m` | `slavv-streamlit/src/vectorization_core.py:extract_vertices` | Approximate | Uses spherical structuring element and radius-aware volume exclusion with anisotropic voxel scaling, returning radii in pixel and micron units.
| `get_edges_V300.m` | `slavv-streamlit/src/vectorization_core.py:extract_edges` | Approximate | Edge tracing uses radius-scaled steps with full terminal detection (near-vertex, energy rise, bounds via floor-based `_in_bounds`, max steps), deduplicates self/duplicate edges, and follows ridges via perpendicular-gradient steering with voxel-size-aware central differences and physical-distance vertex checks, seeding directions via local Hessian orientation. Outputs standardized to NumPy arrays for traces and vertex connections; regression fixture locks synthetic-volume outputs for parity validation. |
| `get_edges_by_watershed.m` | `slavv-streamlit/src/vectorization_core.py:extract_edges_watershed` | Approximate | Watershed segmentation seeded at vertices grows regions and records boundary voxels where regions meet as edge traces; selectable alternative to gradient-based tracing. |
=======
| `vectorize_V200.m` | `slavv-streamlit/src/vectorization_core.py:process_image` | Approximate | Validates 3D inputs and gracefully handles empty vertices/edges. |
| `get_energy_V202.m` | `slavv-streamlit/src/vectorization_core.py:calculate_energy_field` | Approximate | Multi-scale Hessian energy with per-scale PSF-weighted smoothing, configurable Gaussian/annular ratios, sign-aware vesselness, and validated pixel↔micron conversions for radii/PSF; scale schedule and anisotropic voxels verified though kernel details remain simplified. Defaults avoid storing all per-scale volumes unless `return_all_scales=True` to reduce memory. Optional `energy_method='frangi'` or `'sato'` leverages scikit-image's Frangi or Sato filters for faster vesselness. |
| `get_vertices_V200.m` | `slavv-streamlit/src/vectorization_core.py:extract_vertices` | Approximate | Uses spherical structuring element and radius-aware volume exclusion with anisotropic voxel scaling, returning radii in pixel and micron units.
| `get_edges_V300.m` | `slavv-streamlit/src/vectorization_core.py:extract_edges` | Approximate | Edge tracing uses radius-scaled steps with full terminal detection (near-vertex, energy rise, bounds via floor-based `_in_bounds`, max steps), deduplicates self/duplicate edges, and follows ridges via perpendicular-gradient steering with voxel-size-aware central differences and physical-distance vertex checks, seeding directions via local Hessian orientation. Outputs standardized to NumPy arrays for traces and vertex connections; regression fixture locks synthetic-volume outputs for parity validation. |
| `get_edges_by_watershed.m` | `slavv-streamlit/src/vectorization_core.py:extract_edges_watershed` | Approximate | Watershed segmentation seeded at vertices grows regions and records boundary voxels where regions meet as edge traces; respects `energy_sign` and is validated with a regression-style test. |
>>>>>>> ce11d8b3
| `get_network_V190.m` | `slavv-streamlit/src/vectorization_core.py:construct_network` | Approximate | Builds symmetric adjacency and strands, deduplicates edges with stable keying, removes short hairs, prunes cycles, tracks orphans, and retains dangling-edge traces. |

### Helpers and Subroutines

| MATLAB | Python | Parity | Notes |
|---|---|---|---|
| `energy_filter_V200.m`, `get_filter_kernel.m` | Integrated in `calculate_energy_field` | Approximate | Kernel construction simplified; PSF handling partially implemented and anisotropic smoothing applied. |
| `construct_structuring_element*.m` | Integrated in vertex extraction | Approximate | Structuring element approximated; anisotropy handling may differ.
| `get_vessel_directions_V2/V3/V5.m` | `slavv-streamlit/src/vectorization_core.py:_estimate_vessel_directions` | Approximate | Radius-aware local Hessian eigenvectors seed edges; falls back to uniform directions if ill-conditioned. |
| `get_chunking_lattice_V190.m` | `slavv-streamlit/src/vectorization_core.py:get_chunking_lattice` | Approximate | Generates overlapping z-axis chunks when volumes exceed `max_voxels_per_node_energy`.
| `pre_processing.m`, `fix_intensity_bands.m` | `slavv-streamlit/src/vectorization_core.py:preprocess_image` | Approximate | Intensity normalization with optional axial band correction via Gaussian smoothing.
| `vectorize_V200.m` parameter defaults | `slavv-streamlit/src/vectorization_core.py:validate_parameters` | Approximate | Applies MATLAB defaults and validates ranges with descriptive error messages.
| `combine_strands.m` | Integrated in `construct_network` | Approximate | Strand combining simplified. |
| `sort_network_V180.m`, `fix_strand_vertex_mismatch*.m` | Integrated in `construct_network` | Approximate | Strands sorted and mismatches flagged. |
| `clean_edges*.m` (hairs/orphans/cycles) | Integrated in `construct_network` | Approximate | Removes short hairs, identifies orphans, and prunes cycles. |
| Cropping: `crop_vertices_V200.m`, `crop_edges_V200.m`, `crop_vertices_by_mask.m` | `slavv-streamlit/src/vectorization_core.py:crop_vertices`, `crop_edges`, `crop_vertices_by_mask` | Approximate | Bounding-box and mask-based vertex/edge cropping helpers.

### Machine Learning Curation

| MATLAB | Python | Parity | Notes |
|---|---|---|---|
<<<<<<< HEAD
| `vertexCuratorNetwork_V*.m`, `edgeCuratorNetwork_V*.m` | `slavv-streamlit/src/ml_curator.py` | Approximate | ML curator with feature extraction and classifiers; models and features not 1:1.
| `choose_vertices_V200.m`, `choose_edges_V200.m` | `slavv-streamlit/src/ml_curator.py` | Approximate | Threshold-based selection via `choose_vertices` and `choose_edges` helpers.
| `vertex_feature_extractor.m`, `edge_info_extractor.m` | `slavv-streamlit/src/ml_curator.py` | Approximate | Feature sets overlap; exact feature definitions differ.
| `uncuratedInfoExtractor.m` | `slavv-streamlit/src/ml_curator.py:extract_uncurated_info` | Approximate | Extracts vertex and edge features for QA datasets without classification.
=======
| `vertexCuratorNetwork_V*.m`, `edgeCuratorNetwork_V*.m` | `slavv-streamlit/src/ml_curator.py` | Approximate | Default logistic MLP classifiers mimic MATLAB curator networks; features and weights still differ.
| `choose_vertices_V200.m`, `choose_edges_V200.m` | `slavv-streamlit/src/ml_curator.py` | Approximate | Threshold-based selection via `choose_vertices` and `choose_edges` helpers.
| `vertex_feature_extractor.m`, `edge_info_extractor.m` | `slavv-streamlit/src/ml_curator.py` | Approximate | Feature sets expanded with radius/scale ratios, energy ratios, and endpoint radii statistics.
| `uncuratedInfoExtractor.m` | `slavv-streamlit/src/ml_curator.py:extract_uncurated_info` | Approximate | Extracts vertex and edge features for QA datasets without classification.
| `MLTraining.py`, `MLLibrary.py` | `slavv-streamlit/src/ml_curator.py`, `slavv-streamlit/app.py` | Approximate | CSV-driven training workflow for vertex and edge classifiers.
>>>>>>> ce11d8b3

### Visualization

| MATLAB | Python | Parity | Notes |
|---|---|---|---|
| `visualize_vertices_V200.m`, `visualize_edges_V180.m`, `visualize_strands*.m` | `slavv-streamlit/src/visualization.py` | Approximate | 2D/3D Plotly visualizations implemented; styling/options differ.
<<<<<<< HEAD
| `visualize_depth_via_color_V200.m` | `slavv-streamlit/src/visualization.py:plot_2d_network`, `plot_3d_network` | Approximate | Edges colored by depth, energy, strand ID, radius, or length using Plotly colormaps with optional depth-based opacity and legend support.
| `visualize_strands_via_color_3D_V2/V3.m` | `visualization.py` 3D plots | Approximate | Strand coloring supported in 3D using Plotly `Set3` palette; colors differ from MATLAB.
| `visualize_network_slice.m` | `slavv-streamlit/src/visualization.py:plot_network_slice` | Approximate | 2D slice along arbitrary axis with thickness filter.
=======
| `visualize_depth_via_color_V200.m` | `slavv-streamlit/src/visualization.py:plot_2d_network`, `plot_3d_network` | Approximate | Edges colored by depth, energy, strand ID, radius, or length using Plotly colormaps with optional depth-based opacity, legends, and colorbars; 2D projections maintain equal axis scaling.
| `visualize_network_slice.m` | `slavv-streamlit/src/visualization.py:plot_network_slice` | Approximate | 2D slice along arbitrary axis with thickness filter and equal axis scaling.
>>>>>>> ce11d8b3
| `animate_strands_3D.m` | `slavv-streamlit/src/visualization.py:animate_strands_3d` | Approximate | Animates strands sequentially with Plotly frames.
| `render_flow_field_V3/V4.m` | `slavv-streamlit/src/visualization.py:plot_flow_field` | Approximate | Renders edge orientations as 3D cones.

### Export and I/O

| MATLAB | Python | Parity | Notes |
|---|---|---|---|
| `vmv_mat2file.m`, `strand2vmv.m` | `slavv-streamlit/src/visualization.py:_export_vmv` | Approximate | Simplified VMV writer; not spec-complete.
| `strand2casx.m`, `casx_mat2file.m` | `slavv-streamlit/src/visualization.py:_export_casx` | Approximate | Minimal CASX XML writer.
| `casx_file2mat.m` | `slavv-streamlit/src/io_utils.py:load_network_from_casx` | Approximate | Basic CASX network import.
| `vmv_file2mat.m` | `slavv-streamlit/src/io_utils.py:load_network_from_vmv` | Approximate | Basic VMV network import.
| `casX2mat.m` | `slavv-streamlit/src/io_utils.py:load_network_from_mat` | Approximate | Basic MAT network import.
<<<<<<< HEAD
=======
| MATLAB `save`/custom MAT writers | `slavv-streamlit/src/visualization.py:_export_mat` | Approximate | Export network data to MATLAB `.mat` files via `scipy.io.savemat`. |
>>>>>>> ce11d8b3
| `mat2tif.m`, `tif2mat.m`, `h52mat.m`, `mat2h5.m` | Python libs (`tifffile`, `h5py`) | Approximate | Standard Python I/O replaces MATLAB utilities; not 1:1.

### Statistics and Analysis

| MATLAB | Python | Parity | Notes |
|---|---|---|---|
<<<<<<< HEAD
| `calculate_network_statistics.m` | `slavv-streamlit/src/vectorization_core.py:calculate_network_statistics` | Approximate | Computes counts, strand lengths, radii statistics, volume/length densities, and surface area via `calculate_surface_area`. |
=======
| `calculate_network_statistics.m` | `slavv-streamlit/src/vectorization_core.py:calculate_network_statistics` | Approximate | Computes counts, strand lengths, radii statistics, tortuosity, volume/length densities, and surface area via `calculate_surface_area`. |
>>>>>>> ce11d8b3

### Notes

- Parity levels reflect current implementation state; see `docs/PORTING_SUMMARY.md` and `TODO.md` for planned improvements.
- File/function names reference their locations exactly: Python paths like `slavv-streamlit/src/vectorization_core.py` and MATLAB functions as in `Vectorization-Public/source/`.<|MERGE_RESOLUTION|>--- conflicted
+++ resolved
@@ -11,18 +11,11 @@
 
 | MATLAB | Python | Parity | Notes |
 |---|---|---|---|
-<<<<<<< HEAD
-| `get_energy_V202.m` | `slavv-streamlit/src/vectorization_core.py:calculate_energy_field` | Approximate | Multi-scale Hessian energy with per-scale PSF-weighted smoothing, configurable Gaussian/annular ratios, sign-aware vesselness, and validated pixel↔micron conversions for radii/PSF; scale schedule and anisotropic voxels verified though kernel details remain simplified. |
-| `get_vertices_V200.m` | `slavv-streamlit/src/vectorization_core.py:extract_vertices` | Approximate | Uses spherical structuring element and radius-aware volume exclusion with anisotropic voxel scaling, returning radii in pixel and micron units.
-| `get_edges_V300.m` | `slavv-streamlit/src/vectorization_core.py:extract_edges` | Approximate | Edge tracing uses radius-scaled steps with full terminal detection (near-vertex, energy rise, bounds via floor-based `_in_bounds`, max steps), deduplicates self/duplicate edges, and follows ridges via perpendicular-gradient steering with voxel-size-aware central differences and physical-distance vertex checks, seeding directions via local Hessian orientation. Outputs standardized to NumPy arrays for traces and vertex connections; regression fixture locks synthetic-volume outputs for parity validation. |
-| `get_edges_by_watershed.m` | `slavv-streamlit/src/vectorization_core.py:extract_edges_watershed` | Approximate | Watershed segmentation seeded at vertices grows regions and records boundary voxels where regions meet as edge traces; selectable alternative to gradient-based tracing. |
-=======
 | `vectorize_V200.m` | `slavv-streamlit/src/vectorization_core.py:process_image` | Approximate | Validates 3D inputs and gracefully handles empty vertices/edges. |
 | `get_energy_V202.m` | `slavv-streamlit/src/vectorization_core.py:calculate_energy_field` | Approximate | Multi-scale Hessian energy with per-scale PSF-weighted smoothing, configurable Gaussian/annular ratios, sign-aware vesselness, and validated pixel↔micron conversions for radii/PSF; scale schedule and anisotropic voxels verified though kernel details remain simplified. Defaults avoid storing all per-scale volumes unless `return_all_scales=True` to reduce memory. Optional `energy_method='frangi'` or `'sato'` leverages scikit-image's Frangi or Sato filters for faster vesselness. |
 | `get_vertices_V200.m` | `slavv-streamlit/src/vectorization_core.py:extract_vertices` | Approximate | Uses spherical structuring element and radius-aware volume exclusion with anisotropic voxel scaling, returning radii in pixel and micron units.
 | `get_edges_V300.m` | `slavv-streamlit/src/vectorization_core.py:extract_edges` | Approximate | Edge tracing uses radius-scaled steps with full terminal detection (near-vertex, energy rise, bounds via floor-based `_in_bounds`, max steps), deduplicates self/duplicate edges, and follows ridges via perpendicular-gradient steering with voxel-size-aware central differences and physical-distance vertex checks, seeding directions via local Hessian orientation. Outputs standardized to NumPy arrays for traces and vertex connections; regression fixture locks synthetic-volume outputs for parity validation. |
 | `get_edges_by_watershed.m` | `slavv-streamlit/src/vectorization_core.py:extract_edges_watershed` | Approximate | Watershed segmentation seeded at vertices grows regions and records boundary voxels where regions meet as edge traces; respects `energy_sign` and is validated with a regression-style test. |
->>>>>>> ce11d8b3
 | `get_network_V190.m` | `slavv-streamlit/src/vectorization_core.py:construct_network` | Approximate | Builds symmetric adjacency and strands, deduplicates edges with stable keying, removes short hairs, prunes cycles, tracks orphans, and retains dangling-edge traces. |
 
 ### Helpers and Subroutines
@@ -44,32 +37,20 @@
 
 | MATLAB | Python | Parity | Notes |
 |---|---|---|---|
-<<<<<<< HEAD
-| `vertexCuratorNetwork_V*.m`, `edgeCuratorNetwork_V*.m` | `slavv-streamlit/src/ml_curator.py` | Approximate | ML curator with feature extraction and classifiers; models and features not 1:1.
-| `choose_vertices_V200.m`, `choose_edges_V200.m` | `slavv-streamlit/src/ml_curator.py` | Approximate | Threshold-based selection via `choose_vertices` and `choose_edges` helpers.
-| `vertex_feature_extractor.m`, `edge_info_extractor.m` | `slavv-streamlit/src/ml_curator.py` | Approximate | Feature sets overlap; exact feature definitions differ.
-| `uncuratedInfoExtractor.m` | `slavv-streamlit/src/ml_curator.py:extract_uncurated_info` | Approximate | Extracts vertex and edge features for QA datasets without classification.
-=======
 | `vertexCuratorNetwork_V*.m`, `edgeCuratorNetwork_V*.m` | `slavv-streamlit/src/ml_curator.py` | Approximate | Default logistic MLP classifiers mimic MATLAB curator networks; features and weights still differ.
 | `choose_vertices_V200.m`, `choose_edges_V200.m` | `slavv-streamlit/src/ml_curator.py` | Approximate | Threshold-based selection via `choose_vertices` and `choose_edges` helpers.
 | `vertex_feature_extractor.m`, `edge_info_extractor.m` | `slavv-streamlit/src/ml_curator.py` | Approximate | Feature sets expanded with radius/scale ratios, energy ratios, and endpoint radii statistics.
 | `uncuratedInfoExtractor.m` | `slavv-streamlit/src/ml_curator.py:extract_uncurated_info` | Approximate | Extracts vertex and edge features for QA datasets without classification.
 | `MLTraining.py`, `MLLibrary.py` | `slavv-streamlit/src/ml_curator.py`, `slavv-streamlit/app.py` | Approximate | CSV-driven training workflow for vertex and edge classifiers.
->>>>>>> ce11d8b3
 
 ### Visualization
 
 | MATLAB | Python | Parity | Notes |
 |---|---|---|---|
 | `visualize_vertices_V200.m`, `visualize_edges_V180.m`, `visualize_strands*.m` | `slavv-streamlit/src/visualization.py` | Approximate | 2D/3D Plotly visualizations implemented; styling/options differ.
-<<<<<<< HEAD
-| `visualize_depth_via_color_V200.m` | `slavv-streamlit/src/visualization.py:plot_2d_network`, `plot_3d_network` | Approximate | Edges colored by depth, energy, strand ID, radius, or length using Plotly colormaps with optional depth-based opacity and legend support.
+| `visualize_depth_via_color_V200.m` | `slavv-streamlit/src/visualization.py:plot_2d_network`, `plot_3d_network` | Approximate | Edges colored by depth, energy, strand ID, radius, or length using Plotly colormaps with optional depth-based opacity, legends, and colorbars; 2D projections maintain equal axis scaling.
 | `visualize_strands_via_color_3D_V2/V3.m` | `visualization.py` 3D plots | Approximate | Strand coloring supported in 3D using Plotly `Set3` palette; colors differ from MATLAB.
-| `visualize_network_slice.m` | `slavv-streamlit/src/visualization.py:plot_network_slice` | Approximate | 2D slice along arbitrary axis with thickness filter.
-=======
-| `visualize_depth_via_color_V200.m` | `slavv-streamlit/src/visualization.py:plot_2d_network`, `plot_3d_network` | Approximate | Edges colored by depth, energy, strand ID, radius, or length using Plotly colormaps with optional depth-based opacity, legends, and colorbars; 2D projections maintain equal axis scaling.
 | `visualize_network_slice.m` | `slavv-streamlit/src/visualization.py:plot_network_slice` | Approximate | 2D slice along arbitrary axis with thickness filter and equal axis scaling.
->>>>>>> ce11d8b3
 | `animate_strands_3D.m` | `slavv-streamlit/src/visualization.py:animate_strands_3d` | Approximate | Animates strands sequentially with Plotly frames.
 | `render_flow_field_V3/V4.m` | `slavv-streamlit/src/visualization.py:plot_flow_field` | Approximate | Renders edge orientations as 3D cones.
 
@@ -82,21 +63,14 @@
 | `casx_file2mat.m` | `slavv-streamlit/src/io_utils.py:load_network_from_casx` | Approximate | Basic CASX network import.
 | `vmv_file2mat.m` | `slavv-streamlit/src/io_utils.py:load_network_from_vmv` | Approximate | Basic VMV network import.
 | `casX2mat.m` | `slavv-streamlit/src/io_utils.py:load_network_from_mat` | Approximate | Basic MAT network import.
-<<<<<<< HEAD
-=======
 | MATLAB `save`/custom MAT writers | `slavv-streamlit/src/visualization.py:_export_mat` | Approximate | Export network data to MATLAB `.mat` files via `scipy.io.savemat`. |
->>>>>>> ce11d8b3
 | `mat2tif.m`, `tif2mat.m`, `h52mat.m`, `mat2h5.m` | Python libs (`tifffile`, `h5py`) | Approximate | Standard Python I/O replaces MATLAB utilities; not 1:1.
 
 ### Statistics and Analysis
 
 | MATLAB | Python | Parity | Notes |
 |---|---|---|---|
-<<<<<<< HEAD
-| `calculate_network_statistics.m` | `slavv-streamlit/src/vectorization_core.py:calculate_network_statistics` | Approximate | Computes counts, strand lengths, radii statistics, volume/length densities, and surface area via `calculate_surface_area`. |
-=======
 | `calculate_network_statistics.m` | `slavv-streamlit/src/vectorization_core.py:calculate_network_statistics` | Approximate | Computes counts, strand lengths, radii statistics, tortuosity, volume/length densities, and surface area via `calculate_surface_area`. |
->>>>>>> ce11d8b3
 
 ### Notes
 
