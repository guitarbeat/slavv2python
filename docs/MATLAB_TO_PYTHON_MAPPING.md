--- conflicted
+++ resolved
@@ -9,18 +9,12 @@
 
 | MATLAB | Python | Parity | Notes |
 |---|---|---|---|
-<<<<<<< HEAD
 | `get_energy_V202.m` | `slavv-streamlit/src/vectorization_core.py:calculate_energy_field` | Approximate | Multi-scale Hessian energy with per-scale PSF-weighted smoothing, configurable Gaussian/annular ratios, sign-aware vesselness, and validated pixel↔micron conversions for radii/PSF; scale schedule and anisotropic voxels verified though kernel details remain simplified. |
 | `get_vertices_V200.m` | `slavv-streamlit/src/vectorization_core.py:extract_vertices` | Approximate | Uses spherical structuring element and radius-aware volume exclusion with anisotropic voxel scaling, returning radii in pixel and micron units.
 | `get_edges_V300.m` | `slavv-streamlit/src/vectorization_core.py:extract_edges` | Approximate | Edge tracing uses radius-scaled steps with full terminal detection (near-vertex, energy rise, bounds via floor-based `_in_bounds`, max steps), deduplicates self/duplicate edges, and follows ridges via perpendicular-gradient steering with voxel-size-aware central differences and physical-distance vertex checks. Outputs standardized to NumPy arrays for traces and vertex connections. |
 | `get_edges_by_watershed.m` | `slavv-streamlit/src/vectorization_core.py:extract_edges_watershed` | Approximate | Watershed segmentation seeded at vertices grows regions and records boundary voxels where regions meet as edge traces; selectable alternative to gradient-based tracing. |
 | `get_network_V190.m` | `slavv-streamlit/src/vectorization_core.py:construct_network` | Approximate | Builds symmetric adjacency and strands, deduplicates edges with stable keying, removes short hairs, prunes cycles, tracks orphans, and retains dangling-edge traces. |
-=======
-| `get_energy_V202.m` | `slavv-streamlit/src/vectorization_core.py:calculate_energy_field` | Approximate | Multi-scale Hessian energy with min-projection implemented; PSF weighting and kernel details not fully matched to MATLAB.
-| `get_vertices_V200.m` | `slavv-streamlit/src/vectorization_core.py:extract_vertices` | Approximate | Local minima and volume exclusion implemented; structuring element geometry/tie-breaking may differ.
-| `get_edges_V300.m` | `slavv-streamlit/src/vectorization_core.py:extract_edges` | Approximate | Edge tracing uses radius-scaled steps with energy-rise termination, deduplicates self/duplicate edges; gradient-descent heuristics simplified. |
-| `get_network_V190.m` | `slavv-streamlit/src/vectorization_core.py:construct_network` | Approximate | Builds adjacency/strands; cleaning/dedup and stable keying simplified.
->>>>>>> 9e544a3c
+
 
 ### Helpers and Subroutines
 
@@ -29,22 +23,14 @@
 | `energy_filter_V200.m`, `get_filter_kernel.m` | Integrated in `calculate_energy_field` | Approximate | Kernel construction simplified; PSF handling partially implemented and anisotropic smoothing applied. |
 | `construct_structuring_element*.m` | Integrated in vertex extraction | Approximate | Structuring element approximated; anisotropy handling may differ.
 | `get_vessel_directions_V2/V3/V5.m` | `slavv-streamlit/src/vectorization_core.py:_estimate_vessel_directions` | Approximate | Radius-aware local Hessian eigenvectors seed edges; falls back to uniform directions if ill-conditioned. |
-<<<<<<< HEAD
+
 | `get_chunking_lattice_V190.m` | `slavv-streamlit/src/vectorization_core.py:get_chunking_lattice` | Approximate | Generates overlapping z-axis chunks when volumes exceed `max_voxels_per_node_energy`.
 | `pre_processing.m`, `fix_intensity_bands.m` | `slavv-streamlit/src/vectorization_core.py:preprocess_image` | Approximate | Intensity normalization with optional axial band correction via Gaussian smoothing.
 | `combine_strands.m` | Integrated in `construct_network` | Approximate | Strand combining simplified. |
 | `sort_network_V180.m`, `fix_strand_vertex_mismatch*.m` | Integrated in `construct_network` | Approximate | Strands sorted and mismatches flagged. |
 | `clean_edges*.m` (hairs/orphans/cycles) | Integrated in `construct_network` | Approximate | Removes short hairs, identifies orphans, and prunes cycles. |
 | Cropping: `crop_vertices_V200.m`, `crop_edges_V200.m`, `crop_vertices_by_mask.m` | `slavv-streamlit/src/vectorization_core.py:crop_vertices`, `crop_edges`, `crop_vertices_by_mask` | Approximate | Bounding-box and mask-based vertex/edge cropping helpers.
-=======
-| `get_chunking_lattice_V190.m` | (not present) | Omitted | Planned tiling/chunking for large volumes.
-| `pre_processing.m`, `fix_intensity_bands.m` | (not present) | Omitted | Basic normalization only; full preprocessing parity planned.
-| `combine_strands.m` | Integrated in `construct_network` | Approximate | Strand combining simplified.
-| `sort_network_V180.m` | (not present) | Omitted | Sorting/mismatch fixers planned.
-| `clean_edges*.m` (hairs/orphans/cycles) | (not present) | Omitted | Network cleaning steps planned.
-| `get_edges_by_watershed*.m` | (not present) | Omitted | Alternative watershed method planned.
-| Cropping: `crop_vertices_V200.m`, `crop_edges_V200.m`, `crop_vertices_by_mask.m` | (not present) | Omitted | Cropping helpers planned.
->>>>>>> 9e544a3c
+
 
 ### Machine Learning Curation
 
