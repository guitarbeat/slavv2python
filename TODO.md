--- conflicted
+++ resolved
@@ -102,32 +102,21 @@
 
 ## 6. Testing
 
-<<<<<<< HEAD
-- [ ] Develop comprehensive unit tests for all functions in `src/vectorization_core.py`, `src/ml_curator.py`, and `src/visualization.py`.
+- [x] Develop comprehensive unit tests for all functions in `src/vectorization_core.py`, `src/ml_curator.py`, and `src/visualization.py`.
 - [x] Add regression tests comparing against small MATLAB-ground-truth outputs where feasible
-- [ ] Implement integration tests for the Streamlit application to ensure end-to-end functionality.
+- [x] Implement integration tests for the Streamlit application to ensure end-to-end functionality.
 - [x] Set up a continuous integration (CI) pipeline for automated testing.
 - [x] Add basic tests for network statistics helper (`calculate_network_statistics.m`)
 - [x] Include tortuosity metrics in network statistics calculations
+- [x] Include edge-energy metrics in network statistics calculations
+- [x] Include edge-length metrics in network statistics calculations
+- [x] Include vertex-degree metrics in network statistics calculations
+- [x] Include vertex/edge density metrics in network statistics calculations
+- [x] Include betweenness centrality and graph density metrics in network statistics calculations
+- [x] Include closeness centrality metrics in network statistics calculations
+- [x] Include eigenvector centrality metrics in network statistics calculations
 - [x] Add parity tests for surface area (`calculate_surface_area.m`)
 - [x] Add preprocessing tests verifying intensity normalization and axial band removal
-=======
- - [x] Develop comprehensive unit tests for all functions in `src/vectorization_core.py`, `src/ml_curator.py`, and `src/visualization.py`.
- - [x] Add regression tests comparing against small MATLAB-ground-truth outputs where feasible
- - [x] Implement integration tests for the Streamlit application to ensure end-to-end functionality.
- - [x] Set up a continuous integration (CI) pipeline for automated testing.
- - [x] Add basic tests for network statistics helper (`calculate_network_statistics.m`)
- - [x] Include tortuosity metrics in network statistics calculations
- - [x] Include edge-energy metrics in network statistics calculations
- - [x] Include edge-length metrics in network statistics calculations
- - [x] Include vertex-degree metrics in network statistics calculations
- - [x] Include vertex/edge density metrics in network statistics calculations
- - [x] Include betweenness centrality and graph density metrics in network statistics calculations
- - [x] Include closeness centrality metrics in network statistics calculations
- - [x] Include eigenvector centrality metrics in network statistics calculations
- - [x] Add parity tests for surface area (`calculate_surface_area.m`)
- - [x] Add preprocessing tests verifying intensity normalization and axial band removal
->>>>>>> 9825184d
 
 ## 7. Documentation
 
@@ -138,11 +127,7 @@
 
 ## 8. User Experience (UX) Enhancements
 
-<<<<<<< HEAD
-- [ ] Improve the responsiveness and layout of the Streamlit application for different screen sizes.
-=======
 - [x] Improve the responsiveness and layout of the Streamlit application for different screen sizes.
->>>>>>> 9825184d
 - [x] Add tooltips and help texts for all input parameters and metrics.
 - [x] Implement a progress tracker for long-running operations.
  - [x] Provide clear feedback to the user at each step of the processing pipeline.
@@ -155,10 +140,7 @@
     - [x] Basic MAT network import
     - [x] Basic CASX network import
     - [x] Basic VMV network import
-<<<<<<< HEAD
-=======
     - [x] Basic CSV/JSON network import
->>>>>>> 9825184d
 
 ## Notes
 
