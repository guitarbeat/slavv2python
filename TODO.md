# SLAVV2Python - To-Do List

This document outlines planned improvements and added features for the SLAVV2Python project.

## 1. Core SLAVV Algorithm Implementation

- [x] Complete the implementation of `extract_vertices` in `src/vectorization_core.py`.
- [x] Complete the implementation of `_generate_edge_directions` in `src/vectorization_core.py`.
- [x] Complete the implementation of `_trace_edge` in `src/vectorization_core.py`.
- [x] Complete the implementation of `_find_terminal_vertex` in `src/vectorization_core.py`.
- [x] Complete the implementation of `_near_vertex` in `src/vectorization_core.py`.
- [x] Complete the implementation of `extract_edges` in `src/vectorization_core.py`.
- [x] Complete the implementation of `construct_network` in `src/vectorization_core.py`.
 - [x] Ensure all core functions in `src/vectorization_core.py` accurately reflect the MATLAB algorithm.
    - [x] `calculate_energy_field` parity with `get_energy_V202.m`
      - [x] Verify scale schedule: `scales_per_octave`, ordination, and min-projection across scales
      - [x] Match PSF handling and filter ratios (`gaussian_to_ideal_ratio`, `spherical_to_annular_ratio`)
      - [x] Account for anisotropic voxels in smoothing and Hessian calculations
      - [x] Align vesselness/energy sign convention and threshold semantics
      - [x] Validate pixel↔micron conversions for radii and PSF sigmas
  - [x] `extract_vertices` parity with `get_vertices_V200.m`
    - [x] Local minima detection structuring element matches MATLAB behavior
    - [x] `energy_upper_bound`, `space_strel_apothem`, `length_dilation_ratio` semantics
    - [x] Volume-exclusion logic parity (ordering, tie-breaking, distance metric)
    - [x] `extract_edges` parity with `get_edges_V300.m`
    - [x] Implement proper gradient-descent ridge following (use energy gradients)
    - [x] Step size per origin radius and adaptive stepping termination
    - [x] Terminal detection: near-vertex, energy rise, out-of-bounds, max steps
    - [x] Implement/restore `_find_terminal_vertex` or remove call if redundant with `_near_vertex`
    - [x] Avoid duplicate/self edges; limit `number_of_edges_per_vertex`
  - [x] `construct_network` parity with `get_network_V190.m`
    - [x] Adjacency construction and symmetric connectivity
    - [x] Strand/connected component tracing and bifurcation detection
    - [x] Deduplicate edges; stable edge keying; retain edge traces
  - [x] Helper parity and units
    - [x] `_near_vertex` uses correct radius units (voxel vs micron); consistent with radii arrays
    - [x] `_compute_gradient` handles anisotropic voxels; central differences validated
    - [x] `_in_bounds` checks consistent with array indexing order
  - [x] I/O and outputs
    - [x] Confirm returned structures, dtypes, and shapes match expected consumers
  - [x] Document and test public API for stability
- [x] Parity validation
    - [x] Add small-volume regression comparisons vs MATLAB outputs
    - [x] Record deviations and rationale where exact parity is not feasible
- [x] Fix indentation and duplicate helper definitions in `src/vectorization_core.py` (syntax error around line ~443)
- [x] Pass `vertex_scales` into `_trace_edge`; make `_near_vertex` return index; deduplicate `_trace_strand`/`_in_bounds`
- [x] Standardize `lumen_radius_pixels` to scalar per-scale; correct Hessian `sigma` usage (scalar)
- [x] Improve energy field to more closely match `get_energy_V202.m` filter kernels and PSF weighting
- [x] Optimize vertex volume exclusion and geometry parity with `get_vertices_V200.m`
- [x] Implement proper gradient-descent ridge following for edges (closer to `get_edges_V300.m`)
- [x] Add network cleaning steps (hairs/orphans/cycles) per MATLAB scripts
  - [x] Remove short hairs and track orphan vertices in `construct_network`
  - [x] Prune cycles during network construction
- [x] Add preprocessing parity (intensity normalization, band fixes) inspired by `pre_processing.m` and `fix_intensity_bands.m`
- [x] Implement chunked/tiling processing using `get_chunking_lattice_V190.m` honoring `max_voxels_per_node_energy`
- [x] Implement vessel direction estimation parity (`get_vessel_directions_V2/V3/V5.m`) for better initial edge directions
- [x] Add watershed-based edge alternative (`get_edges_by_watershed.m`) as a selectable method
  - [x] Implement strand combining/sorting/mismatch fixes (`combine_strands.m`, `sort_network_V180.m`, `fix_strand_vertex_mismatch*.m`)

## 2. ML Curation

<<<<<<< HEAD
- [ ] Integrate actual machine learning models for vertex and edge curation in `src/ml_curator.py`.
- [ ] Provide options for users to upload their own pre-trained models or training data.
- [ ] Develop a clear workflow for training and deploying ML models within the Streamlit app.
- [ ] Add training workflow and dataset ingestion in app; persist/load models
- [ ] Port feature extraction parity from `vertex_feature_extractor.m` and `edge_info_extractor.m` (feature set alignment)
- [ ] Align curator network behavior with `vertexCuratorNetwork_V*` and `edgeCuratorNetwork_V*`
=======
- [x] Integrate actual machine learning models for vertex and edge curation in `src/ml_curator.py`.
- [x] Provide options for users to upload their own pre-trained models.
- [x] Develop a clear workflow for training and deploying ML models within the Streamlit app.
- [x] Add training workflow and dataset ingestion in app.
- [x] Port feature extraction parity from `vertex_feature_extractor.m` and `edge_info_extractor.m` (feature set alignment)
- [x] Align curator network behavior with `vertexCuratorNetwork_V*` and `edgeCuratorNetwork_V*`
>>>>>>> ce11d8b3
- [x] Implement `choose_vertices_V200.m` and `choose_edges_V200.m` logic as additional heuristics
- [x] Add uncurated info extraction parity (`uncuratedInfoExtractor.m`) for QA datasets

## 3. Visualization Enhancements

<<<<<<< HEAD
- [ ] Refine 2D and 3D network visualizations for better clarity and interactivity.
=======
- [x] Refine 2D and 3D network visualizations for better clarity and interactivity.
  - [x] Show colorbars for edge metric coloring in 2D and 3D plots.
  - [x] Lock 2D axis scales to preserve physical proportions.
>>>>>>> ce11d8b3
- [x] Add more visualization options (e.g., coloring by other metrics such as edge length).
- [x] Add interactive slicing for 3D data.
- [x] Implement visualization for the energy field with selectable axis and slice index.
- [x] Color edges by average energy or strand id with legends
- [x] Improve 3D color/opacity mapping
- [x] Add depth coloring parity (`visualize_depth_via_color_V200.m`)
- [x] Add strand coloring in 3D parity (`visualize_strands_via_color_3D_V2/V3.m`)
- [x] Add animated strand visualization parity (`animate_strands_3D.m`)
- [x] Explore flow field rendering parity (`render_flow_field_V3/V4.m`)

## 4. Error Handling and Robustness

- [x] Improve error handling for file uploads (e.g., non-TIFF files, corrupted TIFFs).
- [x] Fix statistics page to use available data and avoid KeyErrors; guard metrics with defaults
- [x] Enhance parameter validation with more specific error messages and suggestions.
<<<<<<< HEAD
- [ ] Implement robust handling for edge cases in image processing and network construction.
=======
 - [x] Implement robust handling for edge cases in image processing and network construction.
>>>>>>> ce11d8b3
- [x] Implement cropping helpers parity (`crop_vertices_V200.m`, `crop_edges_V200.m`, `crop_vertices_by_mask.m`)

## 5. Performance Optimization

<<<<<<< HEAD
- [ ] Profile the core SLAVV algorithm functions to identify performance bottlenecks.
- [ ] Explore using Numba or Cython for computationally intensive parts of the code.
- [ ] Optimize data structures and algorithms for better memory usage and speed.
- [x] Implement chunking lattice and on-the-fly tiling (parity with `get_chunking_lattice_V190.m`)
- [ ] Evaluate memory mapping/HDF5 streaming for large volumes (parity with MATLAB I/O patterns)
- [ ] Consider scikit-image Sato/Frangi optimized paths or custom vectorized kernels
=======
- [x] Profile the core SLAVV algorithm functions to identify performance bottlenecks.
- [x] Explore using Numba or Cython for computationally intensive parts of the code.
- [x] Optimize data structures and algorithms for better memory usage and speed.
- [x] Implement chunking lattice and on-the-fly tiling (parity with `get_chunking_lattice_V190.m`)
- [x] Evaluate memory mapping/HDF5 streaming for large volumes (parity with MATLAB I/O patterns)
- [x] Implement scikit-image Frangi and Sato optimized paths or custom vectorized kernels
>>>>>>> ce11d8b3

## 6. Testing

- [ ] Develop comprehensive unit tests for all functions in `src/vectorization_core.py`, `src/ml_curator.py`, and `src/visualization.py`.
- [x] Add regression tests comparing against small MATLAB-ground-truth outputs where feasible
- [ ] Implement integration tests for the Streamlit application to ensure end-to-end functionality.
<<<<<<< HEAD
- [ ] Set up a continuous integration (CI) pipeline for automated testing.
- [x] Add basic tests for network statistics helper (`calculate_network_statistics.m`)
- [x] Add parity tests for surface area (`calculate_surface_area.m`)
=======
- [x] Set up a continuous integration (CI) pipeline for automated testing.
- [x] Add basic tests for network statistics helper (`calculate_network_statistics.m`)
- [x] Include tortuosity metrics in network statistics calculations
- [x] Add parity tests for surface area (`calculate_surface_area.m`)
- [x] Add preprocessing tests verifying intensity normalization and axial band removal
>>>>>>> ce11d8b3

## 7. Documentation

- [ ] Add detailed docstrings to all functions and classes in the codebase.
- [ ] Expand the `README.md` with more detailed setup instructions, usage examples, and troubleshooting tips.
- [x] Create a dedicated `docs` directory for comprehensive user and developer documentation.
- [x] Add a MATLAB→Python function mapping table with parity level (exact/approx/omitted) — see `docs/MATLAB_TO_PYTHON_MAPPING.md`.

## 8. User Experience (UX) Enhancements

- [ ] Improve the responsiveness and layout of the Streamlit application for different screen sizes.
- [x] Add tooltips and help texts for all input parameters and metrics.
<<<<<<< HEAD
- [ ] Implement a progress tracker for long-running operations.
- [ ] Provide clear feedback to the user at each step of the processing pipeline.
=======
- [x] Implement a progress tracker for long-running operations.
 - [x] Provide clear feedback to the user at each step of the processing pipeline.
>>>>>>> ce11d8b3

## 9. Export Formats

- [x] Ensure full support for all export formats mentioned in the original MATLAB SLAVV documentation (VMV, CASX, MAT, CSV, JSON).
- [x] Complete VMV/CASX specs; add MAT export
- [x] Add import support for CASX/VMV/MAT (parity with `casx_mat2file.m`, `casX2mat.m`, `vmv_mat2file.m`, `strand2vmv.m`, `strand2casx.m`)
    - [x] Basic MAT network import
    - [x] Basic CASX network import
    - [x] Basic VMV network import

## Notes

- Progress items were verified against original MATLAB references (e.g., `get_energy_V202.m`, `get_vertices_V200.m`, `get_edges_V300.m`) where applicable.<|MERGE_RESOLUTION|>--- conflicted
+++ resolved
@@ -59,33 +59,20 @@
 
 ## 2. ML Curation
 
-<<<<<<< HEAD
-- [ ] Integrate actual machine learning models for vertex and edge curation in `src/ml_curator.py`.
-- [ ] Provide options for users to upload their own pre-trained models or training data.
-- [ ] Develop a clear workflow for training and deploying ML models within the Streamlit app.
-- [ ] Add training workflow and dataset ingestion in app; persist/load models
-- [ ] Port feature extraction parity from `vertex_feature_extractor.m` and `edge_info_extractor.m` (feature set alignment)
-- [ ] Align curator network behavior with `vertexCuratorNetwork_V*` and `edgeCuratorNetwork_V*`
-=======
 - [x] Integrate actual machine learning models for vertex and edge curation in `src/ml_curator.py`.
 - [x] Provide options for users to upload their own pre-trained models.
 - [x] Develop a clear workflow for training and deploying ML models within the Streamlit app.
 - [x] Add training workflow and dataset ingestion in app.
 - [x] Port feature extraction parity from `vertex_feature_extractor.m` and `edge_info_extractor.m` (feature set alignment)
 - [x] Align curator network behavior with `vertexCuratorNetwork_V*` and `edgeCuratorNetwork_V*`
->>>>>>> ce11d8b3
 - [x] Implement `choose_vertices_V200.m` and `choose_edges_V200.m` logic as additional heuristics
 - [x] Add uncurated info extraction parity (`uncuratedInfoExtractor.m`) for QA datasets
 
 ## 3. Visualization Enhancements
 
-<<<<<<< HEAD
-- [ ] Refine 2D and 3D network visualizations for better clarity and interactivity.
-=======
 - [x] Refine 2D and 3D network visualizations for better clarity and interactivity.
   - [x] Show colorbars for edge metric coloring in 2D and 3D plots.
   - [x] Lock 2D axis scales to preserve physical proportions.
->>>>>>> ce11d8b3
 - [x] Add more visualization options (e.g., coloring by other metrics such as edge length).
 - [x] Add interactive slicing for 3D data.
 - [x] Implement visualization for the energy field with selectable axis and slice index.
@@ -101,47 +88,28 @@
 - [x] Improve error handling for file uploads (e.g., non-TIFF files, corrupted TIFFs).
 - [x] Fix statistics page to use available data and avoid KeyErrors; guard metrics with defaults
 - [x] Enhance parameter validation with more specific error messages and suggestions.
-<<<<<<< HEAD
-- [ ] Implement robust handling for edge cases in image processing and network construction.
-=======
  - [x] Implement robust handling for edge cases in image processing and network construction.
->>>>>>> ce11d8b3
 - [x] Implement cropping helpers parity (`crop_vertices_V200.m`, `crop_edges_V200.m`, `crop_vertices_by_mask.m`)
 
 ## 5. Performance Optimization
 
-<<<<<<< HEAD
-- [ ] Profile the core SLAVV algorithm functions to identify performance bottlenecks.
-- [ ] Explore using Numba or Cython for computationally intensive parts of the code.
-- [ ] Optimize data structures and algorithms for better memory usage and speed.
-- [x] Implement chunking lattice and on-the-fly tiling (parity with `get_chunking_lattice_V190.m`)
-- [ ] Evaluate memory mapping/HDF5 streaming for large volumes (parity with MATLAB I/O patterns)
-- [ ] Consider scikit-image Sato/Frangi optimized paths or custom vectorized kernels
-=======
 - [x] Profile the core SLAVV algorithm functions to identify performance bottlenecks.
 - [x] Explore using Numba or Cython for computationally intensive parts of the code.
 - [x] Optimize data structures and algorithms for better memory usage and speed.
 - [x] Implement chunking lattice and on-the-fly tiling (parity with `get_chunking_lattice_V190.m`)
 - [x] Evaluate memory mapping/HDF5 streaming for large volumes (parity with MATLAB I/O patterns)
 - [x] Implement scikit-image Frangi and Sato optimized paths or custom vectorized kernels
->>>>>>> ce11d8b3
 
 ## 6. Testing
 
 - [ ] Develop comprehensive unit tests for all functions in `src/vectorization_core.py`, `src/ml_curator.py`, and `src/visualization.py`.
 - [x] Add regression tests comparing against small MATLAB-ground-truth outputs where feasible
 - [ ] Implement integration tests for the Streamlit application to ensure end-to-end functionality.
-<<<<<<< HEAD
-- [ ] Set up a continuous integration (CI) pipeline for automated testing.
-- [x] Add basic tests for network statistics helper (`calculate_network_statistics.m`)
-- [x] Add parity tests for surface area (`calculate_surface_area.m`)
-=======
 - [x] Set up a continuous integration (CI) pipeline for automated testing.
 - [x] Add basic tests for network statistics helper (`calculate_network_statistics.m`)
 - [x] Include tortuosity metrics in network statistics calculations
 - [x] Add parity tests for surface area (`calculate_surface_area.m`)
 - [x] Add preprocessing tests verifying intensity normalization and axial band removal
->>>>>>> ce11d8b3
 
 ## 7. Documentation
 
@@ -154,13 +122,8 @@
 
 - [ ] Improve the responsiveness and layout of the Streamlit application for different screen sizes.
 - [x] Add tooltips and help texts for all input parameters and metrics.
-<<<<<<< HEAD
-- [ ] Implement a progress tracker for long-running operations.
-- [ ] Provide clear feedback to the user at each step of the processing pipeline.
-=======
 - [x] Implement a progress tracker for long-running operations.
  - [x] Provide clear feedback to the user at each step of the processing pipeline.
->>>>>>> ce11d8b3
 
 ## 9. Export Formats
 
